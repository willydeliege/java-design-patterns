--- conflicted
+++ resolved
@@ -1,22 +1,4 @@
 <?xml version="1.0"?>
-<<<<<<< HEAD
-<project xsi:schemaLocation="http://maven.apache.org/POM/4.0.0 http://maven.apache.org/xsd/maven-4.0.0.xsd" xmlns="http://maven.apache.org/POM/4.0.0"
-    xmlns:xsi="http://www.w3.org/2001/XMLSchema-instance">
-  <modelVersion>4.0.0</modelVersion>
-  <parent>
-    <groupId>com.iluwatar</groupId>
-    <artifactId>java-design-patterns</artifactId>
-    <version>1.7.0</version>
-  </parent>
-  <artifactId>dao</artifactId>
-  <dependencies>
-    <dependency>
-      <groupId>junit</groupId>
-      <artifactId>junit</artifactId>
-      <scope>test</scope>
-    </dependency>
-  </dependencies>
-=======
 <project
 	xsi:schemaLocation="http://maven.apache.org/POM/4.0.0 http://maven.apache.org/xsd/maven-4.0.0.xsd"
 	xmlns="http://maven.apache.org/POM/4.0.0" xmlns:xsi="http://www.w3.org/2001/XMLSchema-instance">
@@ -24,7 +6,7 @@
 	<parent>
 		<groupId>com.iluwatar</groupId>
 		<artifactId>java-design-patterns</artifactId>
-		<version>1.6.0</version>
+		<version>1.7.0</version>
 	</parent>
 	<artifactId>dao</artifactId>
 	
@@ -43,5 +25,4 @@
 			<artifactId>log4j</artifactId>
 		</dependency>
 	</dependencies>
->>>>>>> d0af12b1
 </project>