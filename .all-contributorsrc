--- conflicted
+++ resolved
@@ -292,12 +292,15 @@
       ]
     },
     {
-<<<<<<< HEAD
       "login": "Alwayswithme",
       "name": "PhoenixYip",
       "avatar_url": "https://avatars3.githubusercontent.com/u/3234786?v=4",
       "profile": "https://alwayswithme.github.io",
-=======
+      "contributions": [
+        "code"
+      ]
+    },
+    {
       "login": "MSaifAsif",
       "name": "M Saif Asif",
       "avatar_url": "https://avatars1.githubusercontent.com/u/6280554?v=4",
@@ -572,7 +575,6 @@
       "name": "Robert Kasperczyk",
       "avatar_url": "https://avatars1.githubusercontent.com/u/9137432?v=4",
       "profile": "https://github.com/robertt240",
->>>>>>> 54bb02f6
       "contributions": [
         "code"
       ]
