{
  "files": [
    "README.md"
  ],
  "imageSize": 100,
  "commit": false,
  "contributors": [
    {
      "login": "iluwatar",
      "name": "Ilkka Seppälä",
      "avatar_url": "https://avatars1.githubusercontent.com/u/582346?v=4",
      "profile": "https://github.com/iluwatar",
      "contributions": [
        "projectManagement",
        "maintenance",
        "content"
      ]
    },
    {
      "login": "amit1307",
      "name": "amit1307",
      "avatar_url": "https://avatars0.githubusercontent.com/u/23420222?v=4",
      "profile": "https://github.com/amit1307",
      "contributions": [
        "code"
      ]
    },
    {
      "login": "npathai",
      "name": "Narendra Pathai",
      "avatar_url": "https://avatars2.githubusercontent.com/u/1792515?v=4",
      "profile": "https://github.com/npathai",
      "contributions": [
        "code",
        "ideas",
        "review"
      ]
    },
    {
      "login": "fluxw42",
      "name": "Jeroen Meulemeester",
      "avatar_url": "https://avatars1.githubusercontent.com/u/1545460?v=4",
      "profile": "https://github.com/fluxw42",
      "contributions": [
        "code"
      ]
    },
    {
      "login": "mikulucky",
      "name": "Joseph McCarthy",
      "avatar_url": "https://avatars0.githubusercontent.com/u/4526195?v=4",
      "profile": "http://www.joemccarthy.co.uk",
      "contributions": [
        "code"
      ]
    },
    {
      "login": "thomasoss",
      "name": "Thomas",
      "avatar_url": "https://avatars1.githubusercontent.com/u/22516154?v=4",
      "profile": "https://github.com/thomasoss",
      "contributions": [
        "code"
      ]
    },
    {
      "login": "anuragagarwal561994",
      "name": "Anurag Agarwal",
      "avatar_url": "https://avatars1.githubusercontent.com/u/6075379?v=4",
      "profile": "https://github.com/anuragagarwal561994",
      "contributions": [
        "code"
      ]
    },
    {
      "login": "markusmo3",
      "name": "Markus Moser",
      "avatar_url": "https://avatars1.githubusercontent.com/u/3317416?v=4",
      "profile": "https://markusmo3.github.io",
      "contributions": [
        "design",
        "code",
        "ideas"
      ]
    },
    {
      "login": "isabiq",
      "name": "Sabiq Ihab",
      "avatar_url": "https://avatars1.githubusercontent.com/u/19510920?v=4",
      "profile": "https://twitter.com/i_sabiq",
      "contributions": [
        "code"
      ]
    },
    {
      "login": "inbravo",
      "name": "Amit Dixit",
      "avatar_url": "https://avatars3.githubusercontent.com/u/5253764?v=4",
      "profile": "http://inbravo.github.io",
      "contributions": [
        "code"
      ]
    },
    {
      "login": "piyushchaudhari04",
      "name": "Piyush Kailash Chaudhari",
      "avatar_url": "https://avatars3.githubusercontent.com/u/10268029?v=4",
      "profile": "https://github.com/piyushchaudhari04",
      "contributions": [
        "code"
      ]
    },
    {
      "login": "joshzambales",
      "name": "joshzambales",
      "avatar_url": "https://avatars1.githubusercontent.com/u/8704552?v=4",
      "profile": "https://github.com/joshzambales",
      "contributions": [
        "code"
      ]
    },
    {
      "login": "Crossy147",
      "name": "Kamil Pietruszka",
      "avatar_url": "https://avatars2.githubusercontent.com/u/7272996?v=4",
      "profile": "https://github.com/Crossy147",
      "contributions": [
        "code"
      ]
    },
    {
      "login": "zafarella",
      "name": "Zafar Khaydarov",
      "avatar_url": "https://avatars2.githubusercontent.com/u/660742?v=4",
      "profile": "http://cs.joensuu.fi/~zkhayda",
      "contributions": [
        "code",
        "doc"
      ]
    },
    {
      "login": "kemitix",
      "name": "Paul Campbell",
      "avatar_url": "https://avatars1.githubusercontent.com/u/1147749?v=4",
      "profile": "https://kemitix.github.io/",
      "contributions": [
        "code"
      ]
    },
    {
      "login": "Argyro-Sioziou",
      "name": "Argyro Sioziou",
      "avatar_url": "https://avatars0.githubusercontent.com/u/22822639?v=4",
      "profile": "https://github.com/Argyro-Sioziou",
      "contributions": [
        "code"
      ]
    },
    {
      "login": "TylerMcConville",
      "name": "TylerMcConville",
      "avatar_url": "https://avatars0.githubusercontent.com/u/4946449?v=4",
      "profile": "https://github.com/TylerMcConville",
      "contributions": [
        "code"
      ]
    },
    {
      "login": "saksham93",
      "name": "saksham93",
      "avatar_url": "https://avatars1.githubusercontent.com/u/37399540?v=4",
      "profile": "https://github.com/saksham93",
      "contributions": [
        "code"
      ]
    },
    {
      "login": "nikhilbarar",
      "name": "nikhilbarar",
      "avatar_url": "https://avatars2.githubusercontent.com/u/37332144?v=4",
      "profile": "https://github.com/nikhilbarar",
      "contributions": [
        "code"
      ]
    },
    {
      "login": "colinbut",
      "name": "Colin But",
      "avatar_url": "https://avatars2.githubusercontent.com/u/10725674?v=4",
      "profile": "http://colinbut.com",
      "contributions": [
        "code"
      ]
    },
    {
      "login": "ruslanpa",
      "name": "Ruslan",
      "avatar_url": "https://avatars2.githubusercontent.com/u/1503411?v=4",
      "profile": "https://github.com/ruslanpa",
      "contributions": [
        "code"
      ]
    },
    {
      "login": "JuhoKang",
      "name": "Juho Kang",
      "avatar_url": "https://avatars1.githubusercontent.com/u/4745294?v=4",
      "profile": "https://github.com/JuhoKang",
      "contributions": [
        "code"
      ]
    },
    {
      "login": "dheeraj-mummareddy",
      "name": "Dheeraj Mummareddy",
      "avatar_url": "https://avatars2.githubusercontent.com/u/7002230?v=4",
      "profile": "https://github.com/dheeraj-mummareddy",
      "contributions": [
        "code"
      ]
    },
    {
      "login": "bernardosulzbach",
      "name": "Bernardo Sulzbach",
      "avatar_url": "https://avatars0.githubusercontent.com/u/8271090?v=4",
      "profile": "https://www.bernardosulzbach.com",
      "contributions": [
        "code"
      ]
    },
    {
      "login": "4lexis",
      "name": "Aleksandar Dudukovic",
      "avatar_url": "https://avatars0.githubusercontent.com/u/19871727?v=4",
      "profile": "https://github.com/4lexis",
      "contributions": [
        "code"
      ]
    },
    {
      "login": "yusufaytas",
      "name": "Yusuf Aytaş",
      "avatar_url": "https://avatars2.githubusercontent.com/u/1049483?v=4",
      "profile": "https://www.yusufaytas.com",
      "contributions": [
        "code"
      ]
    },
    {
      "login": "qpi",
      "name": "Mihály Kuprivecz",
      "avatar_url": "https://avatars2.githubusercontent.com/u/1001491?v=4",
      "profile": "http://futurehomes.hu",
      "contributions": [
        "code"
      ]
    },
    {
      "login": "kapinuss",
      "name": "Stanislav Kapinus",
      "avatar_url": "https://avatars0.githubusercontent.com/u/17639945?v=4",
      "profile": "https://github.com/kapinuss",
      "contributions": [
        "code"
      ]
    },
    {
      "login": "gvsharma",
      "name": "GVSharma",
      "avatar_url": "https://avatars1.githubusercontent.com/u/6648152?v=4",
      "profile": "https://github.com/gvsharma",
      "contributions": [
        "code"
      ]
    },
    {
      "login": "SrdjanPaunovic",
      "name": "Srđan Paunović",
      "avatar_url": "https://avatars1.githubusercontent.com/u/22815104?v=4",
      "profile": "https://github.com/SrdjanPaunovic",
      "contributions": [
        "code"
      ]
    },
    {
      "login": "sideris",
      "name": "Petros G. Sideris",
      "avatar_url": "https://avatars3.githubusercontent.com/u/5484694?v=4",
      "profile": "https://sideris.xyz/",
      "contributions": [
        "code"
      ]
    },
    {
<<<<<<< HEAD
      "login": "IAmPramod",
      "name": "Pramod Gupta",
      "avatar_url": "https://avatars1.githubusercontent.com/u/2184241?v=4",
      "profile": "https://www.linkedin.com/in/pramodgupta3/",
      "contributions": [
        "review"
=======
      "login": "Amarnath510",
      "name": "Amarnath Chandana",
      "avatar_url": "https://avatars0.githubusercontent.com/u/4599623?v=4",
      "profile": "https://amarnath510.github.io/portfolio",
      "contributions": [
        "code"
      ]
    },
    {
      "login": "Anurag870",
      "name": "Anurag870",
      "avatar_url": "https://avatars1.githubusercontent.com/u/6295975?v=4",
      "profile": "https://github.com/Anurag870",
      "contributions": [
        "code"
      ]
    },
    {
      "login": "Deathnerd",
      "name": "Wes Gilleland",
      "avatar_url": "https://avatars0.githubusercontent.com/u/1685953?v=4",
      "profile": "http://theerroris.me",
      "contributions": [
        "code"
      ]
    },
    {
      "login": "Harshrajsinh",
      "name": "Harshraj Thakor",
      "avatar_url": "https://avatars2.githubusercontent.com/u/22811531?v=4",
      "profile": "https://github.com/Harshrajsinh",
      "contributions": [
        "code"
      ]
    },
    {
      "login": "MaVdbussche",
      "name": "Martin Vandenbussche",
      "avatar_url": "https://avatars1.githubusercontent.com/u/26136934?v=4",
      "profile": "https://github.com/MaVdbussche",
      "contributions": [
        "code"
      ]
    },
    {
      "login": "alexsomai",
      "name": "Alexandru Somai",
      "avatar_url": "https://avatars1.githubusercontent.com/u/5720977?v=4",
      "profile": "https://alexsomai.com",
      "contributions": [
        "code"
      ]
    },
    {
      "login": "amogozov",
      "name": "Artur Mogozov",
      "avatar_url": "https://avatars3.githubusercontent.com/u/7372215?v=4",
      "profile": "https://github.com/amogozov",
      "contributions": [
        "code"
      ]
    },
    {
      "login": "anthonycampbell",
      "name": "anthony",
      "avatar_url": "https://avatars3.githubusercontent.com/u/10249255?v=4",
      "profile": "https://github.com/anthonycampbell",
      "contributions": [
        "code"
      ]
    },
    {
      "login": "christophercolumbusdog",
      "name": "Christian Cygnus",
      "avatar_url": "https://avatars1.githubusercontent.com/u/9342724?v=4",
      "profile": "http://ccygnus.com/",
      "contributions": [
        "code"
      ]
    },
    {
      "login": "dzmitryh",
      "name": "Dima Gubin",
      "avatar_url": "https://avatars2.githubusercontent.com/u/5390492?v=4",
      "profile": "https://about.me/dzmitryh",
      "contributions": [
        "code"
      ]
    },
    {
      "login": "jjjimenez100",
      "name": "Joshua Jimenez",
      "avatar_url": "https://avatars3.githubusercontent.com/u/22243493?v=4",
      "profile": "https://github.com/jjjimenez100",
      "contributions": [
        "code"
      ]
    },
    {
      "login": "kaiwinter",
      "name": "Kai Winter",
      "avatar_url": "https://avatars0.githubusercontent.com/u/110982?v=4",
      "profile": "http://about.me/kaiwinter",
      "contributions": [
        "code"
      ]
    },
    {
      "login": "lbroman",
      "name": "lbroman",
      "avatar_url": "https://avatars1.githubusercontent.com/u/86007?v=4",
      "profile": "https://github.com/lbroman",
      "contributions": [
        "code"
      ]
    },
    {
      "login": "pnowy",
      "name": "Przemek",
      "avatar_url": "https://avatars1.githubusercontent.com/u/3254609?v=4",
      "profile": "https://przemeknowak.com",
      "contributions": [
        "code"
      ]
    },
    {
      "login": "prafful1",
      "name": "Prafful Agarwal",
      "avatar_url": "https://avatars0.githubusercontent.com/u/14350274?v=4",
      "profile": "https://github.com/prafful1",
      "contributions": [
        "content"
      ]
    },
    {
      "login": "sankypanhale",
      "name": "Sanket Panhale",
      "avatar_url": "https://avatars1.githubusercontent.com/u/6478783?v=4",
      "profile": "https://github.com/sankypanhale",
      "contributions": [
        "content"
      ]
    },
    {
      "login": "staillebois",
      "name": "staillebois",
      "avatar_url": "https://avatars0.githubusercontent.com/u/23701200?v=4",
      "profile": "https://github.com/staillebois",
      "contributions": [
        "code"
      ]
    },
    {
      "login": "valdar-hu",
      "name": "Krisztián Nagy",
      "avatar_url": "https://avatars3.githubusercontent.com/u/17962817?v=4",
      "profile": "https://github.com/valdar-hu",
      "contributions": [
        "code"
      ]
    },
    {
      "login": "vanogrid",
      "name": "Alexander Ivanov",
      "avatar_url": "https://avatars0.githubusercontent.com/u/4307918?v=4",
      "profile": "https://www.vanogrid.com",
      "contributions": [
        "code"
      ]
    },
    {
      "login": "yosfik",
      "name": "Yosfik Alqadri",
      "avatar_url": "https://avatars3.githubusercontent.com/u/4850270?v=4",
      "profile": "https://github.com/yosfik",
      "contributions": [
        "code"
      ]
    },
    {
      "login": "7agustibm",
      "name": "Agustí Becerra Milà",
      "avatar_url": "https://avatars0.githubusercontent.com/u/8149332?v=4",
      "profile": "https://github.com/7agustibm",
      "contributions": [
        "code"
      ]
    },
    {
      "login": "Juaanma",
      "name": "Juan Manuel Suárez",
      "avatar_url": "https://avatars3.githubusercontent.com/u/7390500?v=4",
      "profile": "https://github.com/Juaanma",
      "contributions": [
        "code"
      ]
    },
    {
      "login": "LuigiCortese",
      "name": "Luigi Cortese",
      "avatar_url": "https://avatars0.githubusercontent.com/u/9956006?v=4",
      "profile": "http://www.devsedge.net/",
      "contributions": [
        "code"
      ]
    },
    {
      "login": "Rzeposlaw",
      "name": "Katarzyna Rzepecka",
      "avatar_url": "https://avatars2.githubusercontent.com/u/18425745?v=4",
      "profile": "https://github.com/Rzeposlaw",
      "contributions": [
        "code"
      ]
    },
    {
      "login": "akrystian",
      "name": "adamski.pro",
      "avatar_url": "https://avatars1.githubusercontent.com/u/6537430?v=4",
      "profile": "http://adamski.pro",
      "contributions": [
        "code"
      ]
    },
    {
      "login": "baislsl",
      "name": "Shengli Bai",
      "avatar_url": "https://avatars0.githubusercontent.com/u/17060584?v=4",
      "profile": "https://github.com/baislsl",
      "contributions": [
        "code"
      ]
    },
    {
      "login": "besok",
      "name": "Boris",
      "avatar_url": "https://avatars2.githubusercontent.com/u/29834592?v=4",
      "profile": "https://github.com/besok",
      "contributions": [
        "code"
      ]
    },
    {
      "login": "dmitraver",
      "name": "Dmitry Avershin",
      "avatar_url": "https://avatars3.githubusercontent.com/u/1798156?v=4",
      "profile": "https://github.com/dmitraver",
      "contributions": [
        "code"
      ]
    },
    {
      "login": "fanofxiaofeng",
      "name": "靳阳",
      "avatar_url": "https://avatars0.githubusercontent.com/u/3983683?v=4",
      "profile": "https://github.com/fanofxiaofeng",
      "contributions": [
        "code"
      ]
    },
    {
      "login": "hoangnam2261",
      "name": "hoangnam2261",
      "avatar_url": "https://avatars2.githubusercontent.com/u/31692990?v=4",
      "profile": "https://github.com/hoangnam2261",
      "contributions": [
        "code"
      ]
    },
    {
      "login": "jarpit96",
      "name": "Arpit Jain",
      "avatar_url": "https://avatars2.githubusercontent.com/u/10098713?v=4",
      "profile": "https://github.com/jarpit96",
      "contributions": [
        "code"
      ]
    },
    {
      "login": "joningiwork",
      "name": "Jón Ingi Sveinbjörnsson",
      "avatar_url": "https://avatars2.githubusercontent.com/u/6115148?v=4",
      "profile": "http://joningi.net",
      "contributions": [
        "code"
      ]
    },
    {
      "login": "kirill-vlasov",
      "name": "Kirill Vlasov",
      "avatar_url": "https://avatars3.githubusercontent.com/u/16112495?v=4",
      "profile": "https://github.com/kirill-vlasov",
      "contributions": [
        "code"
      ]
    },
    {
      "login": "mitchellirvin",
      "name": "Mitchell Irvin",
      "avatar_url": "https://avatars0.githubusercontent.com/u/16233245?v=4",
      "profile": "http://mitchell-irvin.com",
      "contributions": [
        "code"
      ]
    },
    {
      "login": "ranjeet-floyd",
      "name": "Ranjeet",
      "avatar_url": "https://avatars0.githubusercontent.com/u/1992972?v=4",
      "profile": "https://ranjeet-floyd.github.io",
      "contributions": [
        "code"
      ]
    },
    {
      "login": "Alwayswithme",
      "name": "PhoenixYip",
      "avatar_url": "https://avatars3.githubusercontent.com/u/3234786?v=4",
      "profile": "https://alwayswithme.github.io",
      "contributions": [
        "code"
      ]
    },
    {
      "login": "MSaifAsif",
      "name": "M Saif Asif",
      "avatar_url": "https://avatars1.githubusercontent.com/u/6280554?v=4",
      "profile": "https://github.com/MSaifAsif",
      "contributions": [
        "code"
      ]
    },
    {
      "login": "kanwarpreet25",
      "name": "kanwarpreet25",
      "avatar_url": "https://avatars0.githubusercontent.com/u/39183641?v=4",
      "profile": "https://github.com/kanwarpreet25",
      "contributions": [
        "code"
      ]
    },
    {
      "login": "leonmak",
      "name": "Leon Mak",
      "avatar_url": "https://avatars3.githubusercontent.com/u/13071508?v=4",
      "profile": "http://leonmak.me",
      "contributions": [
        "code"
      ]
    },
    {
      "login": "perwramdemark",
      "name": "Per Wramdemark",
      "avatar_url": "https://avatars2.githubusercontent.com/u/7052193?v=4",
      "profile": "http://www.wramdemark.se",
      "contributions": [
        "code"
      ]
    },
    {
      "login": "waisuan",
      "name": "Evan Sia Wai Suan",
      "avatar_url": "https://avatars2.githubusercontent.com/u/10975700?v=4",
      "profile": "https://github.com/waisuan",
      "contributions": [
        "code"
      ]
    },
    {
      "login": "AnaghaSasikumar",
      "name": "AnaghaSasikumar",
      "avatar_url": "https://avatars2.githubusercontent.com/u/42939261?v=4",
      "profile": "https://github.com/AnaghaSasikumar",
      "contributions": [
        "code"
      ]
    },
    {
      "login": "christofferh",
      "name": "Christoffer Hamberg",
      "avatar_url": "https://avatars1.githubusercontent.com/u/767643?v=4",
      "profile": "https://christofferh.com",
      "contributions": [
        "code"
      ]
    },
    {
      "login": "dgruntz",
      "name": "Dominik Gruntz",
      "avatar_url": "https://avatars0.githubusercontent.com/u/1516800?v=4",
      "profile": "https://github.com/dgruntz",
      "contributions": [
        "code"
      ]
    },
    {
      "login": "hannespernpeintner",
      "name": "Hannes",
      "avatar_url": "https://avatars3.githubusercontent.com/u/1679437?v=4",
      "profile": "https://bitbucket.org/hannespernpeintner/",
      "contributions": [
        "code"
      ]
    },
    {
      "login": "leogtzr",
      "name": "Leo Gutiérrez Ramírez",
      "avatar_url": "https://avatars0.githubusercontent.com/u/1211969?v=4",
      "profile": "https://github.com/leogtzr",
      "contributions": [
        "code"
      ]
    },
    {
      "login": "npczwh",
      "name": "Zhang WH",
      "avatar_url": "https://avatars0.githubusercontent.com/u/14066422?v=4",
      "profile": "https://github.com/npczwh",
      "contributions": [
        "code"
      ]
    },
    {
      "login": "oconnelc",
      "name": "Christopher O'Connell",
      "avatar_url": "https://avatars0.githubusercontent.com/u/1112973?v=4",
      "profile": "https://github.com/oconnelc",
      "contributions": [
        "code"
      ]
    },
    {
      "login": "giorgosmav21",
      "name": "George Mavroeidis",
      "avatar_url": "https://avatars2.githubusercontent.com/u/22855493?v=4",
      "profile": "https://github.com/giorgosmav21",
      "contributions": [
        "code"
      ]
    },
    {
      "login": "hbothra15",
      "name": "Hemant Bothra",
      "avatar_url": "https://avatars1.githubusercontent.com/u/7418012?v=4",
      "profile": "https://github.com/hbothra15",
      "contributions": [
        "code"
      ]
    },
    {
      "login": "igeligel",
      "name": "Kevin Peters",
      "avatar_url": "https://avatars1.githubusercontent.com/u/12736734?v=4",
      "profile": "https://www.kevinpeters.net/about/",
      "contributions": [
        "code"
      ]
    },
    {
      "login": "llorllale",
      "name": "George Aristy",
      "avatar_url": "https://avatars1.githubusercontent.com/u/2019896?v=4",
      "profile": "https://llorllale.github.io/",
      "contributions": [
        "code"
      ]
    },
    {
      "login": "mookkiah",
      "name": "Mahendran Mookkiah",
      "avatar_url": "https://avatars1.githubusercontent.com/u/8975264?v=4",
      "profile": "https://github.com/mookkiah",
      "contributions": [
        "code"
      ]
    },
    {
      "login": "Azureyjt",
      "name": "Azureyjt",
      "avatar_url": "https://avatars2.githubusercontent.com/u/18476317?v=4",
      "profile": "https://github.com/Azureyjt",
      "contributions": [
        "code"
      ]
    },
    {
      "login": "vehpsr",
      "name": "gans",
      "avatar_url": "https://avatars2.githubusercontent.com/u/3133265?v=4",
      "profile": "https://github.com/vehpsr",
      "contributions": [
        "code"
      ]
    },
    {
      "login": "ThatGuyWithTheHat",
      "name": "Matt",
      "avatar_url": "https://avatars0.githubusercontent.com/u/24470582?v=4",
      "profile": "https://github.com/ThatGuyWithTheHat",
      "contributions": [
        "content"
      ]
    },
    {
      "login": "gopinath-langote",
      "name": "Gopinath Langote",
      "avatar_url": "https://avatars2.githubusercontent.com/u/10210778?v=4",
      "profile": "https://www.linkedin.com/in/gopinathlangote/",
      "contributions": [
        "code"
      ]
    },
    {
      "login": "hoswey",
      "name": "Hoswey",
      "avatar_url": "https://avatars3.githubusercontent.com/u/3689445?v=4",
      "profile": "https://github.com/hoswey",
      "contributions": [
        "code"
      ]
    },
    {
      "login": "amit2103",
      "name": "Amit Pandey",
      "avatar_url": "https://avatars3.githubusercontent.com/u/7566692?v=4",
      "profile": "https://github.com/amit2103",
      "contributions": [
        "code"
      ]
    },
    {
      "login": "gwildor28",
      "name": "gwildor28",
      "avatar_url": "https://avatars0.githubusercontent.com/u/16000365?v=4",
      "profile": "https://github.com/gwildor28",
      "contributions": [
        "content"
      ]
    },
    {
      "login": "llitfkitfk",
      "name": "田浩",
      "avatar_url": "https://avatars1.githubusercontent.com/u/2404785?v=4",
      "profile": "https://t.me/paul_docker",
      "contributions": [
        "content"
      ]
    },
    {
      "login": "pitsios-s",
      "name": "Stamatis Pitsios",
      "avatar_url": "https://avatars1.githubusercontent.com/u/6773603?v=4",
      "profile": "https://twitter.com/StPitsios",
      "contributions": [
        "code"
      ]
    },
    {
      "login": "qza",
      "name": "qza",
      "avatar_url": "https://avatars3.githubusercontent.com/u/233149?v=4",
      "profile": "https://github.com/qza",
      "contributions": [
        "code"
      ]
    },
    {
      "login": "Tschis",
      "name": "Rodolfo Forte",
      "avatar_url": "https://avatars1.githubusercontent.com/u/20662669?v=4",
      "profile": "http://tschis.github.io",
      "contributions": [
        "content"
      ]
    },
    {
      "login": "ankurkaushal",
      "name": "Ankur Kaushal",
      "avatar_url": "https://avatars2.githubusercontent.com/u/2236616?v=4",
      "profile": "https://github.com/ankurkaushal",
      "contributions": [
        "code"
      ]
    },
    {
      "login": "okinskas",
      "name": "Ovidijus Okinskas",
      "avatar_url": "https://avatars0.githubusercontent.com/u/20372387?v=4",
      "profile": "https://www.linkedin.com/in/ovidijus-okinskas/",
      "contributions": [
        "code"
      ]
    },
    {
      "login": "robertt240",
      "name": "Robert Kasperczyk",
      "avatar_url": "https://avatars1.githubusercontent.com/u/9137432?v=4",
      "profile": "https://github.com/robertt240",
      "contributions": [
        "code"
>>>>>>> a1b2ab12
      ]
    }
  ],
  "contributorsPerLine": 4,
  "projectName": "java-design-patterns",
  "projectOwner": "iluwatar",
  "repoType": "github",
  "repoHost": "https://github.com",
  "skipCi": true
}<|MERGE_RESOLUTION|>--- conflicted
+++ resolved
@@ -292,14 +292,15 @@
       ]
     },
     {
-<<<<<<< HEAD
       "login": "IAmPramod",
       "name": "Pramod Gupta",
       "avatar_url": "https://avatars1.githubusercontent.com/u/2184241?v=4",
       "profile": "https://www.linkedin.com/in/pramodgupta3/",
       "contributions": [
         "review"
-=======
+      ]
+    },
+    {
       "login": "Amarnath510",
       "name": "Amarnath Chandana",
       "avatar_url": "https://avatars0.githubusercontent.com/u/4599623?v=4",
@@ -900,7 +901,6 @@
       "profile": "https://github.com/robertt240",
       "contributions": [
         "code"
->>>>>>> a1b2ab12
       ]
     }
   ],
