--- conflicted
+++ resolved
@@ -292,14 +292,15 @@
       ]
     },
     {
-<<<<<<< HEAD
       "login": "Tschis",
       "name": "Rodolfo Forte",
       "avatar_url": "https://avatars1.githubusercontent.com/u/20662669?v=4",
       "profile": "http://tschis.github.io",
       "contributions": [
         "content"
-=======
+      ]
+    },
+    {
       "login": "ankurkaushal",
       "name": "Ankur Kaushal",
       "avatar_url": "https://avatars2.githubusercontent.com/u/2236616?v=4",
@@ -324,7 +325,6 @@
       "profile": "https://github.com/robertt240",
       "contributions": [
         "code"
->>>>>>> 2b095bec
       ]
     }
   ],
